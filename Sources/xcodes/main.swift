--- conflicted
+++ resolved
@@ -56,16 +56,20 @@
 }
 app.add(subCommand: select)
 
-let showDateFlag = Flag(longName: "show-dates", type: String.self, description: "Print release dates for each version")
+let showDateFlag = Flag(longName: "print-dates", value: false, description: "Print release dates for each version")
 let list = Command(usage: "list",
                    shortMessage: "List all versions of Xcode that are available to install",
-                   flags: [showDateFlag]) { _, _ in
+                   flags: [showDateFlag]) { flags, _ in
     firstly { () -> Promise<Void> in
+        var shouldPrintDates = false
+        if flags.getBool(name: "show-dates") == true {
+            shouldPrintDates = true
+        }
         if xcodeList.shouldUpdate {
-            return installer.updateAndPrint()
+            return installer.updateAndPrint(shouldPrintDates: shouldPrintDates)
         }
         else {
-            return installer.printAvailableXcodes(xcodeList.availableXcodes, installed: Current.files.installedXcodes())
+            return installer.printAvailableXcodes(xcodeList.availableXcodes, installed: Current.files.installedXcodes(), shouldPrintDates: shouldPrintDates)
         }
     }
     .done {
@@ -81,9 +85,14 @@
 app.add(subCommand: list)
 
 let update = Command(usage: "update",
-                     shortMessage: "Update the list of available versions of Xcode") { _, _ in
-    firstly {
-        installer.updateAndPrint()
+                     shortMessage: "Update the list of available versions of Xcode",
+                     flags: [showDateFlag]) { flags, _ in
+    firstly { () -> Promise<Void> in
+        var shouldPrintDates = false
+        if flags.getBool(name: "show-dates") == true {
+            shouldPrintDates = true
+        }
+        return installer.updateAndPrint(shouldPrintDates: shouldPrintDates)
     }
     .catch { error in
         print(error.legibleLocalizedDescription)
@@ -94,9 +103,8 @@
 }
 app.add(subCommand: update)
 
-<<<<<<< HEAD
 func downloadCommand(shouldInstall: Bool) -> Command {
-    let urlFlag = Flag(longName: "url", type: String.self, description: "Local path to Xcode .xip")
+    let pathFlag = Flag(longName: "path", type: String.self, description: "Local path to Xcode .xip")
     let latestFlag = Flag(longName: "latest", value: false, description: "Update and then install the latest non-prerelease version available.")
     let latestPrereleaseFlag = Flag(longName: "latest-prerelease", value: false, description: "Update and then install the latest prerelease version available, including GM seeds and GMs.")
     let aria2 = Flag(longName: "aria2", type: String.self, description: "The path to an aria2 executable. Defaults to /usr/local/bin/aria2c.")
@@ -110,7 +118,7 @@
 
                           By default, xcodes will use a URLSession to download the specified version. If aria2 (https://aria2.github.io, available in Homebrew) is installed, either at /usr/local/bin/aria2c or at the path specified by the --aria2 flag, then it will be used instead. aria2 will use up to 16 connections to download Xcode 3-5x faster. If you have aria2 installed and would prefer to not use it, you can use the --no-aria2 flag.
                           """,
-                          flags: [urlFlag, latestFlag, latestPrereleaseFlag, aria2, noAria2],
+                          flags: [pathFlag, latestFlag, latestPrereleaseFlag, aria2, noAria2],
                           example: """
                                    xcodes \(commandName) 10.2.1
                                    xcodes \(commandName) 11 Beta 7
@@ -119,65 +127,13 @@
                                    xcodes \(commandName) --latest-prerelease
                                    """) { flags, args in
         let versionString = args.joined(separator: " ")
-=======
-let pathFlag = Flag(longName: "path", type: String.self, description: "Local path to Xcode .xip")
-let latestFlag = Flag(longName: "latest", value: false, description: "Update and then install the latest non-prerelease version available.")
-let latestPrereleaseFlag = Flag(longName: "latest-prerelease", value: false, description: "Update and then install the latest prerelease version available, including GM seeds and GMs.")
-let aria2 = Flag(longName: "aria2", type: String.self, description: "The path to an aria2 executable. Defaults to /usr/local/bin/aria2c.")
-let noAria2 = Flag(longName: "no-aria2", value: false, description: "Don't use aria2 to download Xcode, even if its available.")
-let install = Command(usage: "install <version>",
-                      shortMessage: "Download and install a specific version of Xcode",
-                      longMessage: """
-                      Download and install a specific version of Xcode
-
-                      By default, xcodes will use a URLSession to download the specified version. If aria2 (https://aria2.github.io, available in Homebrew) is installed, either at /usr/local/bin/aria2c or at the path specified by the --aria2 flag, then it will be used instead. aria2 will use up to 16 connections to download Xcode 3-5x faster. If you have aria2 installed and would prefer to not use it, you can use the --no-aria2 flag.
-                      """,
-                      flags: [pathFlag, latestFlag, latestPrereleaseFlag, aria2, noAria2],
-                      example: """
-                               xcodes install 10.2.1
-                               xcodes install 11 Beta 7
-                               xcodes install 11.2 GM seed
-                               xcodes install 9.0 --path ~/Archive/Xcode_9.xip
-                               xcodes install --latest-prerelease
-                               """) { flags, args in
-    let versionString = args.joined(separator: " ")
-
-    let installation: XcodeInstaller.InstallationType
-    if flags.getBool(name: "latest") == true {
-        installation = .latest
-    } else if flags.getBool(name: "latest-prerelease") == true {
-        installation = .latestPrerelease
-    } else if let url = flags.getString(name: "path"), let path = Path(url) {
-        installation = .url(versionString, path)
-    } else {
-        installation = .version(versionString)
-    }
-    
-    var downloader = XcodeInstaller.Downloader.urlSession
-    let aria2Path = flags.getString(name: "aria2").flatMap(Path.init) ?? Path.root.usr.local.bin/"aria2c"
-    if aria2Path.exists, flags.getBool(name: "no-aria2") != true {
-        downloader = .aria2(aria2Path)
-    } 
-
-    installer.install(installation, downloader: downloader)
-        .catch { error in
-            switch error {
-            case Process.PMKError.execution(let process, let standardOutput, let standardError):
-                Current.logging.log("""
-                    Failed executing: `\(process)` (\(process.terminationStatus))
-                    \([standardOutput, standardError].compactMap { $0 }.joined(separator: "\n"))
-                    """)
-            default:
-                Current.logging.log(error.legibleLocalizedDescription)
-            }
->>>>>>> c6fd90d1
 
         let installation: XcodeInstaller.InstallationType
         if flags.getBool(name: "latest") == true {
             installation = .latest
         } else if flags.getBool(name: "latest-prerelease") == true {
             installation = .latestPrerelease
-        } else if let url = flags.getString(name: "url"), let path = Path(url) {
+        } else if let url = flags.getString(name: "path"), let path = Path(url) {
             installation = .url(versionString, path)
         } else {
             installation = .version(versionString)
